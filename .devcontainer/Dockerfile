--- conflicted
+++ resolved
@@ -3,6 +3,7 @@
 ARG USERNAME=vscode
 ARG USER_UID=1001
 ARG USER_GID=1001
+ARG WORK_DIR=/home/${USERNAME}/vermeer/envs/ds_env
 ARG WORK_DIR=/home/${USERNAME}/vermeer/envs/ds_env
 
 # Install basic dependencies and SSHFS
@@ -87,18 +88,11 @@
 RUN rm -rf /root/.cache/pip && rm -rf /home/${USERNAME}/.cache/pip
 RUN conda run -n research pip install -vvv --no-cache-dir torch --index-url https://download.pytorch.org/whl/cu121 \
     && rm -rf /root/.cache/pip && rm -rf /home/${USERNAME}/.cache/pip
-<<<<<<< HEAD
 # Deleted because it cannot be built in a CI environment with the GitHub workflow. If it becomes necessary to use Atari, etc. in the future, consider using the torch_gpu environment dedicated to PyTorch, which has been prepared separately.
 # RUN conda run -n research pip install -vvv --no-cache-dir torchvision --index-url https://download.pytorch.org/whl/cu121 \
 #     && rm -rf /root/.cache/pip && rm -rf /home/${USERNAME}/.cache/pip
 # RUN conda run -n research pip install -vvv --no-cache-dir torchaudio --index-url https://download.pytorch.org/whl/cu121 \
 #     && rm -rf /root/.cache/pip && rm -rf /home/${USERNAME}/.cache/pip
-=======
-RUN conda run -n research pip install -vvv --no-cache-dir torchvision --index-url https://download.pytorch.org/whl/cu121 \
-    && rm -rf /root/.cache/pip && rm -rf /home/${USERNAME}/.cache/pip
-RUN conda run -n research pip install -vvv --no-cache-dir torchaudio --index-url https://download.pytorch.org/whl/cu121 \
-    && rm -rf /root/.cache/pip && rm -rf /home/${USERNAME}/.cache/pip
->>>>>>> 76b52658
 RUN conda run -n research pip install --no-cache-dir cupy-cuda12x \
     && rm -rf /root/.cache/pip && rm -rf /home/${USERNAME}/.cache/pip
 # Upgrade grpcio using pip to satisfy Optuna's requirement (dependency via CuPy -> Optuna)
