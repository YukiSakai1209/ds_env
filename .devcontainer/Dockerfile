FROM nvidia/cuda:12.5.1-cudnn-devel-ubuntu22.04

ARG USERNAME=vscode
ARG USER_UID=1001
ARG USER_GID=1001

# Install basic dependencies and SSHFS
RUN apt-get update && DEBIAN_FRONTEND=noninteractive apt-get install -y --no-install-recommends \
    git \
    build-essential \
    sshfs \
    openssh-client \
    fuse3 \
    wget \
    ca-certificates \
    curl \
    libgl1-mesa-dev \
    libglib2.0-0 \
    && rm -rf /var/lib/apt/lists/*

# Install miniconda
RUN curl -fsSLo /tmp/miniconda.sh https://repo.anaconda.com/miniconda/Miniconda3-latest-Linux-x86_64.sh \
    && chmod +x /tmp/miniconda.sh \
    && /tmp/miniconda.sh -b -p /opt/conda \
    && rm /tmp/miniconda.sh

# Add conda to PATH
ENV PATH=/opt/conda/bin:$PATH

# Create the user and necessary directories
RUN groupadd --gid $USER_GID $USERNAME \
    && useradd --uid $USER_UID --gid $USER_GID -m $USERNAME \
<<<<<<< HEAD
=======
    && usermod -aG sudo $USERNAME \
>>>>>>> a26779a9
    && chown -R $USERNAME:$USERNAME /home/$USERNAME \
    && mkdir -p /home/$USERNAME/.ssh \
    && mkdir -p /home/$USERNAME/vermeer/envs/ds_env \
    && mkdir -p /home/$USERNAME/.config/Windsurf/logs \
    && mkdir -p /home/$USERNAME/.windsurf \
    && chown -R $USERNAME:$USERNAME /home/$USERNAME/.ssh \
    && chown -R $USERNAME:$USERNAME /home/$USERNAME/vermeer \
    && chown -R $USERNAME:$USERNAME /home/$USERNAME/.config \
    && chown -R $USERNAME:$USERNAME /home/$USERNAME/.windsurf \
    && chmod -R 755 /home/$USERNAME/.config/Windsurf/logs \
    && chmod -R 755 /home/$USERNAME/vermeer \
    && chmod -R 755 /home/$USERNAME/vermeer/envs/ds_env

# Add FUSE device access
RUN echo "user_allow_other" >> /etc/fuse.conf

# パッケージリスト更新
RUN apt-get update

# Initialize conda
RUN conda init bash \
    && chown $USERNAME:$USERNAME /home/$USERNAME/.bashrc

# Add environment variables for debugging
ENV DEBUG=true \
    VERBOSE_LOGGING=true \
    WINDSURF_DEBUG=true \
    WINDSURF_LOG_LEVEL=trace \
    WINDSURF_EXTENSION_LOG_LEVEL=trace

# Initialize shell for conda
SHELL ["/bin/bash", "-c"]

# Copy all environment files
COPY environment*.yml /tmp/
COPY latest_requirements.txt /tmp/

# Create research environment
RUN conda env create -p /opt/conda/envs/research -f /tmp/environment.yml \
    && conda clean -a -y

# Create DynamicViz environment
RUN conda env create -p /opt/conda/envs/dynamicviz -f /tmp/environment_dynamicviz.yml \
    && conda clean -a -y

# Create R environment
RUN conda env create -p /opt/conda/envs/r_env -f /tmp/environment_r.yml \
    && conda clean -a -y

# Install R packages in r_env
RUN /opt/conda/envs/r_env/bin/Rscript -e "devtools::install_github('pmartinezarbizu/pairwiseAdonis/pairwiseAdonis')"
COPY anovakun_489.txt /tmp/
RUN /opt/conda/envs/r_env/bin/Rscript -e "source('/tmp/anovakun_489.txt', encoding = 'CP932')"

# TensorFlow GPU env
RUN conda create -y -p /opt/conda/envs/tf_gpu python=3.11
# Make RUN commands use the new environment (instead of conda activate):
SHELL ["conda", "run", "-n", "tf_gpu", "/bin/bash", "-c"]
RUN pip install --ignore-installed blinker==1.8.2 \
    && pip install tensorflow-probability==0.25.0 \
    && pip install tensorflow==2.18.0 \
    && pip install -U -r /tmp/latest_requirements.txt \
    && conda clean -a -y

# PyTorch GPU
RUN conda create -y -p /opt/conda/envs/torch_gpu python=3.11
# Make RUN commands use the new environment (instead of conda activate):
SHELL ["conda", "run", "-n", "torch_gpu", "/bin/bash", "-c"]
RUN conda install pytorch==2.5.1 torchvision==0.20.1 torchaudio==2.5.1 pytorch-cuda=12.4 -c pytorch -c nvidia \
    && pip install -U -r /tmp/latest_requirements.txt \
    && conda clean -a -y

# Clean up
RUN rm -f /tmp/environment*.yml
RUN rm -f /tmp/anovakun_489.txt
RUN rm -f /tmp/latest_requirements.txt

# Reset shell back to bash
SHELL ["/bin/bash", "-c"]

# Initialize shell for conda
RUN conda init bash \
    && echo ". /opt/conda/etc/profile.d/conda.sh" >> /home/vscode/.bashrc \
    && echo "conda activate research" >> /home/vscode/.bashrc \
    && echo 'export DEBUG=true' >> /home/vscode/.bashrc \
    && echo 'export VERBOSE_LOGGING=true' >> /home/vscode/.bashrc \
    && echo 'export WINDSURF_DEBUG=true' >> /home/vscode/.bashrc \
    && echo 'export WINDSURF_LOG_LEVEL=trace' >> /home/vscode/.bashrc \
    && echo 'export WINDSURF_EXTENSION_LOG_LEVEL=trace' >> /home/vscode/.bashrc \
    && echo 'if [ -f /home/vscode/vermeer/envs/ds_env/.env ]; then' >> /home/$USERNAME/.bashrc \
    && echo '    source /home/vscode/vermeer/envs/ds_env/.env' >> /home/$USERNAME/.bashrc \
    && echo 'fi' >> /home/$USERNAME/.bashrc \
    && echo 'export NVIDIA_ENTRYPOINT=/home/vscode/vermeer/envs/ds_env/entrypoint.sh' >> /home/$USERNAME/.bashrc \
    && echo 'if [ -f "$NVIDIA_ENTRYPOINT" ]; then' >> /home/$USERNAME/.bashrc \
    && echo '    source "$NVIDIA_ENTRYPOINT"' >> /home/$USERNAME/.bashrc \
    && echo 'fi' >> /home/$USERNAME/.bashrc \
    && chown vscode:vscode /home/vscode/.bashrc

# NVIDIAエントリポイントスクリプトとCUDA環境変数の追加
RUN mkdir -p /opt/nvidia && \
    echo '#!/bin/bash' > /opt/nvidia/nvidia_entrypoint.sh && \
    echo 'set -e' >> /opt/nvidia/nvidia_entrypoint.sh && \
    echo 'if [[ $# -eq 0 ]]; then' >> /opt/nvidia/nvidia_entrypoint.sh && \
    echo '    exec /bin/bash' >> /opt/nvidia/nvidia_entrypoint.sh && \
    echo 'else' >> /opt/nvidia/nvidia_entrypoint.sh && \
    echo '    exec "$@"' >> /opt/nvidia/nvidia_entrypoint.sh && \
    echo 'fi' >> /opt/nvidia/nvidia_entrypoint.sh && \
    chmod 755 /opt/nvidia/nvidia_entrypoint.sh

ENV NVIDIA_DRIVER_CAPABILITIES=compute,utility,graphics \
    NVIDIA_VISIBLE_DEVICES=all \
    LD_LIBRARY_PATH=/usr/local/cuda/lib64:$LD_LIBRARY_PATH

# Set default shell to bash
ENV SHELL=/bin/bash

# Make sure the vscode user owns all environments
RUN chown -R vscode:vscode /home/vscode \
    && chown -R vscode:vscode /opt/conda/envs/research \
    && chown -R vscode:vscode /opt/conda/envs/dynamicviz \
    && chown -R vscode:vscode /opt/conda/envs/r_env \
    && chown -R vscode:vscode /opt/conda/envs/tf_gpu \
    && chown -R vscode:vscode /opt/conda/envs/torch_gpu

# Create necessary directories with proper permissions
RUN mkdir -p /home/vscode/vermeer/envs/ds_env \
    && chown -R vscode:vscode /home/vscode/vermeer \
    && chmod -R 755 /home/vscode/vermeer \
    && chmod -R 755 /home/vscode/vermeer/envs \
    && chmod -R 755 /home/vscode/vermeer/envs/ds_env

# Set default shell to bash
ENV SHELL=/bin/bash

# Switch to vscode user
USER vscode

# Working directory
WORKDIR /home/vscode/vermeer/envs/ds_env<|MERGE_RESOLUTION|>--- conflicted
+++ resolved
@@ -30,10 +30,7 @@
 # Create the user and necessary directories
 RUN groupadd --gid $USER_GID $USERNAME \
     && useradd --uid $USER_UID --gid $USER_GID -m $USERNAME \
-<<<<<<< HEAD
-=======
     && usermod -aG sudo $USERNAME \
->>>>>>> a26779a9
     && chown -R $USERNAME:$USERNAME /home/$USERNAME \
     && mkdir -p /home/$USERNAME/.ssh \
     && mkdir -p /home/$USERNAME/vermeer/envs/ds_env \
